--- conflicted
+++ resolved
@@ -84,17 +84,14 @@
         from eval.mlx_runner import run_mlx_eval
 
         run_mlx_eval(args)
-<<<<<<< HEAD
     elif args.model_type == "gemini":
         from eval.gemini_runner import run_gemini_eval
 
         run_gemini_eval(args)
-=======
     elif args.model_type == "mistral":
         from eval.mistral_runner import run_mistral_eval
 
         run_mistral_eval(args)
->>>>>>> 0ee17fb5
     else:
         raise ValueError(
             f"Invalid model type: {args.model_type}. Model type must be one of: 'oa', 'hf', 'anthropic', 'vllm', 'api'"
